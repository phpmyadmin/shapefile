name: Run tests

on:
  push:
  pull_request:

jobs:
  test-php:
    name: Test on PHP ${{ matrix.php-version }} (${{ matrix.php-extensions }})
    runs-on: ${{ matrix.os }}
    continue-on-error: ${{ matrix.experimental }}
    strategy:
      matrix:
<<<<<<< HEAD
        php-version: ['8.2', '8.3', '8.4']
=======
        php-version: ['7.2', '7.3', '7.4', '8.0', '8.1', '8.2', '8.3', '8.4', '8.5']
>>>>>>> d1b56dd9
        php-extensions: ['dbase', ':dbase']
        os: [ubuntu-latest]
        experimental: [false]
        composer-options: ['']
        include:
<<<<<<< HEAD
          - { php-version: '8.5', php-extensions: 'dbase', composer-options: '--ignore-platform-req=php+', experimental: true, os: ubuntu-latest }
          - { php-version: '8.5', php-extensions: ':dbase', composer-options: '--ignore-platform-req=php+', experimental: true, os: ubuntu-latest }
=======
          - { php-version: '8.6', php-extensions: 'dbase', composer-options: '--ignore-platform-req=php+', experimental: true, os: ubuntu-latest }
          - { php-version: '8.6', php-extensions: ':dbase', composer-options: '--ignore-platform-req=php+', experimental: true, os: ubuntu-latest }
>>>>>>> d1b56dd9
    steps:
      - name: Checkout code
        uses: actions/checkout@v4
        with:
          # Fetch some commits for Scrutinizer coverage upload
          fetch-depth: 15

      - name: Set up PHP ${{ matrix.php-version }}
        uses: shivammathur/setup-php@v2
        with:
          php-version: ${{ matrix.php-version }}
          extensions: ${{ matrix.php-extensions }}
          coverage: xdebug

      - name: Install Composer dependencies
        uses: ramsey/composer-install@v2
        with:
          dependency-versions: highest
          composer-options: ${{ matrix.composer-options }}

      - name: Run PHP tests
        run: composer run phpunit

      - name: Run PHP examples
        run: |
          php -f examples/create_shapefile.php
          php -f examples/read_point.php > /dev/null
          php -f examples/read_polygon.php > /dev/null

      - name: Send coverage
        uses: codecov/codecov-action@v3
        with:
          flags: unit-${{ matrix.php-version }}-${{ matrix.php-extensions }}-${{ matrix.os }}
          name: phpunit-${{ matrix.php-version }}-${{ matrix.php-extensions }}-${{ matrix.os }}

      - name: Send coverage to Scrutinizer
        uses: sudo-bot/action-scrutinizer@latest
        # Do not run this step on forked versions of the main repository (example: contributor forks)
        if: github.repository == 'phpmyadmin/shapefile'
        with:
          cli-args: "--format=php-clover build/logs/clover.xml --revision=${{ github.event.pull_request.head.sha || github.sha }}"<|MERGE_RESOLUTION|>--- conflicted
+++ resolved
@@ -11,23 +11,14 @@
     continue-on-error: ${{ matrix.experimental }}
     strategy:
       matrix:
-<<<<<<< HEAD
-        php-version: ['8.2', '8.3', '8.4']
-=======
-        php-version: ['7.2', '7.3', '7.4', '8.0', '8.1', '8.2', '8.3', '8.4', '8.5']
->>>>>>> d1b56dd9
+        php-version: ['8.2', '8.3', '8.4', '8.5']
         php-extensions: ['dbase', ':dbase']
         os: [ubuntu-latest]
         experimental: [false]
         composer-options: ['']
         include:
-<<<<<<< HEAD
-          - { php-version: '8.5', php-extensions: 'dbase', composer-options: '--ignore-platform-req=php+', experimental: true, os: ubuntu-latest }
-          - { php-version: '8.5', php-extensions: ':dbase', composer-options: '--ignore-platform-req=php+', experimental: true, os: ubuntu-latest }
-=======
           - { php-version: '8.6', php-extensions: 'dbase', composer-options: '--ignore-platform-req=php+', experimental: true, os: ubuntu-latest }
           - { php-version: '8.6', php-extensions: ':dbase', composer-options: '--ignore-platform-req=php+', experimental: true, os: ubuntu-latest }
->>>>>>> d1b56dd9
     steps:
       - name: Checkout code
         uses: actions/checkout@v4
