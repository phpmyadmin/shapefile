--- conflicted
+++ resolved
@@ -32,34 +32,21 @@
         ]
     },
     "require": {
-<<<<<<< HEAD
         "php": "^8.2"
-=======
-        "php": "^7.2 || ^8.0"
->>>>>>> 20cad01c
     },
     "suggest": {
         "ext-dbase": "For dbf files parsing"
     },
     "require-dev": {
-<<<<<<< HEAD
         "phpmyadmin/coding-standard": "^4.0",
-        "phpstan/extension-installer": "^1.3",
-        "phpstan/phpstan": "^1.10",
-        "phpstan/phpstan-phpunit": "^1.3",
-        "phpstan/phpstan-strict-rules": "^1.5",
-        "phpunit/phpunit": "^10.3",
-        "psalm/plugin-phpunit": "^0.18.4",
-        "vimeo/psalm": "^5.15"
-=======
-        "phpmyadmin/coding-standard": "^3.0.0",
         "phpstan/extension-installer": "^1.4",
         "phpstan/phpstan": "^1.12",
         "phpstan/phpstan-deprecation-rules": "^1.2",
         "phpstan/phpstan-phpunit": "^1.4",
         "phpstan/phpstan-strict-rules": "^1.6",
-        "phpunit/phpunit": "^8.5 || ^9.6 || ^10.5"
->>>>>>> 20cad01c
+        "phpunit/phpunit": "^10.5",
+        "psalm/plugin-phpunit": "^0.18.4",
+        "vimeo/psalm": "^5.15"
     },
     "autoload": {
         "psr-4": {
@@ -76,14 +63,11 @@
         "allow-plugins": {
             "dealerdirect/phpcodesniffer-composer-installer": true,
             "phpstan/extension-installer": true
-<<<<<<< HEAD
         }
     },
     "extra": {
         "branch-alias": {
             "dev-master": "4.0-dev"
-=======
->>>>>>> 20cad01c
         }
     }
 }