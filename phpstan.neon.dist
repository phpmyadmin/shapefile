--- conflicted
+++ resolved
@@ -5,17 +5,9 @@
     paths:
         - src
         - tests
-<<<<<<< HEAD
-    checkBenevolentUnionTypes: true
-    checkImplicitMixed: true
-    checkTooWideReturnTypesInProtectedAndPublicMethods: true
-    checkUninitializedProperties: true
-    reportUnmatchedIgnoredErrors: true
-=======
         - examples
     checkBenevolentUnionTypes: true
     checkUninitializedProperties: true
     checkDynamicProperties: true
     checkTooWideReturnTypesInProtectedAndPublicMethods: true
-    checkImplicitMixed: true
->>>>>>> 20cad01c
+    checkImplicitMixed: true